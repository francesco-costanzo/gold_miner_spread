--- conflicted
+++ resolved
@@ -89,13 +89,8 @@
 # 9. Predict using the 10 best models and apply correlation change filter
 top_equations = model.equations_.sort_values("loss").head(10)
 pred_list = []
-<<<<<<< HEAD
 for idx in top_equations.index:
     pred_list.append(model.predict(test_features.values, model=idx))
-=======
-for _, row in top_equations.iterrows():
-    pred_list.append(row["lambda"](test_features.values))
->>>>>>> d9befd28
 raw_preds = np.mean(np.column_stack(pred_list), axis=1)
 
 # Align correlation filter to prediction index
